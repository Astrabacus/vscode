{
	"": [
		"--------------------------------------------------------------------------------------------",
		"Copyright (c) Microsoft Corporation. All rights reserved.",
		"Licensed under the MIT License. See License.txt in the project root for license information.",
		"--------------------------------------------------------------------------------------------",
		"Do not edit this file. It is machine generated."
	],
	"releaseNotes": "Notes de publication",
	"showReleaseNotes": "Afficher les notes de publication",
	"read the release notes": "Bienvenue dans {0} v{1} ! Voulez-vous lire les notes de publication ?",
	"licenseChanged": "Nos termes du contrat de licence ont changé. Veuillez cliquer [ici]({0}) pour les consulter.",
	"neveragain": "Ne plus afficher",
	"64bitisavailable": "{0} pour Windows 64 bits est maintenant disponible ! Cliquez [ici]({0}) pour en savoir plus.",
	"updateIsReady": "Nouvelle mise à jour de {0} disponible.",
	"noUpdatesAvailable": "Aucune mise à jour n'est disponible actuellement.",
	"ok": "OK",
	"thereIsUpdateAvailable": "Une mise à jour est disponible.",
	"download now": "Télécharger maintenant",
	"later": "Plus tard",
	"installUpdate": "Installer la mise à jour",
<<<<<<< HEAD
=======
	"updateInstalling": "{0} {1} est installé en tâche de fond ; Nous vous ferons savoir quand c’est fini.",
>>>>>>> 8647b7c1
	"updateAvailableAfterRestart": "Redémarrer {0} pour appliquer la dernière mise à jour.",
	"updateNow": "Mettre à jour maintenant",
	"commandPalette": "Palette de commandes...",
	"settings": "Paramètres",
	"keyboardShortcuts": "Raccourcis clavier",
	"showExtensions": "Gérer les extensions",
	"userSnippets": "Extraits de code de l'utilisateur",
	"selectTheme.label": "Thème de couleur",
	"themes.selectIconTheme.label": "Thème d'icône de fichier",
	"checkForUpdates": "Rechercher les mises à jour...",
	"checkingForUpdates": "Recherche des mises à jour...",
	"DownloadingUpdate": "Téléchargement de la mise à jour...",
	"installUpdate...": "Installation de la mise à jour...",
	"installingUpdate": "Installation de la mise à jour...",
	"restartToUpdate": "Redémarrer pour mettre à jour..."
}<|MERGE_RESOLUTION|>--- conflicted
+++ resolved
@@ -18,11 +18,9 @@
 	"thereIsUpdateAvailable": "Une mise à jour est disponible.",
 	"download now": "Télécharger maintenant",
 	"later": "Plus tard",
+	"updateAvailable": "Il y a une mise à jour disponible : {0} {1}",
 	"installUpdate": "Installer la mise à jour",
-<<<<<<< HEAD
-=======
 	"updateInstalling": "{0} {1} est installé en tâche de fond ; Nous vous ferons savoir quand c’est fini.",
->>>>>>> 8647b7c1
 	"updateAvailableAfterRestart": "Redémarrer {0} pour appliquer la dernière mise à jour.",
 	"updateNow": "Mettre à jour maintenant",
 	"commandPalette": "Palette de commandes...",
