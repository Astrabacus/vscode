steps:
  - script: |
      mkdir -p .build
      echo -n $BUILD_SOURCEVERSION > .build/commit
      echo -n $VSCODE_QUALITY > .build/quality
      echo -n $ENABLE_TERRAPIN > .build/terrapin
    displayName: Prepare compilation cache flags

  - task: 1ESLighthouseEng.PipelineArtifactCaching.RestoreCacheV1.RestoreCache@1
    inputs:
      keyfile: "build/.cachesalt, .build/commit, .build/quality, .build/terrapin"
      targetfolder: ".build, out-build, out-vscode-min, out-vscode-reh-min, out-vscode-reh-web-min"
      vstsFeed: "npm-vscode"
      platformIndependent: true
      alias: "Compilation"

  - script: |
      set -e
      exit 1
    displayName: Check RestoreCache
    condition: and(succeeded(), ne(variables['CacheRestored-Compilation'], 'true'))

  - task: NodeTool@0
    inputs:
      versionSpec: "12.18.3"

  - task: geeklearningio.gl-vsts-tasks-yarn.yarn-installer-task.YarnInstaller@2
    inputs:
      versionSpec: "1.x"

  - task: AzureKeyVault@1
    displayName: "Azure Key Vault: Get Secrets"
    inputs:
      azureSubscription: "vscode-builds-subscription"
      KeyVaultName: vscode

  - script: |
      set -e
      cat << EOF > ~/.netrc
      machine github.com
      login vscode
      password $(github-distro-mixin-password)
      EOF

      git config user.email "vscode@microsoft.com"
      git config user.name "VSCode"
    displayName: Prepare tooling

  - script: |
      set -e
      git remote add distro "https://github.com/$(VSCODE_MIXIN_REPO).git"
      git fetch distro
      git merge $(node -p "require('./package.json').distro")
    displayName: Merge distro

  - script: |
      npx https://aka.ms/enablesecurefeed standAlone
    displayName: Switch to Terrapin packages
    timeoutInMinutes: 5
    condition: and(succeeded(), eq(variables['ENABLE_TERRAPIN'], 'true'))

  - script: |
      echo -n $(VSCODE_ARCH) > .build/arch
    displayName: Prepare yarn cache flags

  - task: 1ESLighthouseEng.PipelineArtifactCaching.RestoreCacheV1.RestoreCache@1
    inputs:
      keyfile: ".build/arch, .build/terrapin, build/.cachesalt, .yarnrc, remote/.yarnrc, **/yarn.lock, !**/node_modules/**/yarn.lock, !**/.*/**/yarn.lock"
      targetfolder: "**/node_modules, !**/node_modules/**/node_modules"
      vstsFeed: "npm-vscode"

  - script: |
      set -e
      npm install -g node-gyp@latest
      node-gyp --version
    displayName: Update node-gyp
    condition: and(succeeded(), eq(variables['VSCODE_ARCH'], 'x64'))

  - script: |
      set -e
      if [ -z "$CC" ] || [ -z "$CXX" ]
      then
        export CC=$(which gcc-5)
        export CXX=$(which g++-5)
      fi
      export npm_config_arch=$(NPM_ARCH)
      export CHILD_CONCURRENCY="1"
      for i in {1..3}; do # try 3 times, for Terrapin
        yarn --frozen-lockfile && break
        if [ $i -eq 3 ]; then
          echo "Yarn failed too many times" >&2
          exit 1
        fi
        echo "Yarn failed $i, trying again..."
      done
    env:
      ELECTRON_SKIP_BINARY_DOWNLOAD: 1
      PLAYWRIGHT_SKIP_BROWSER_DOWNLOAD: 1
    displayName: Install dependencies
    condition: and(succeeded(), ne(variables['CacheRestored'], 'true'))

  - task: 1ESLighthouseEng.PipelineArtifactCaching.SaveCacheV1.SaveCache@1
    inputs:
      keyfile: ".build/arch, .build/terrapin, build/.cachesalt, .yarnrc, remote/.yarnrc, **/yarn.lock, !**/node_modules/**/yarn.lock, !**/.*/**/yarn.lock"
      targetfolder: "**/node_modules, !**/node_modules/**/node_modules"
      vstsFeed: "npm-vscode"
    condition: and(succeeded(), ne(variables['CacheRestored'], 'true'))

  - script: |
      set -e
      yarn postinstall
    displayName: Run postinstall scripts
    condition: and(succeeded(), eq(variables['CacheRestored'], 'true'))

  - script: |
      set -e
      export CC=$(which gcc-4.8)
      export CXX=$(which g++-4.8)
      export npm_config_node_gyp=$(which node-gyp)
      cd remote && rm -rf node_modules/
      yarn
    displayName: Rebuild remote modules with gcc-4.8
    condition: and(succeeded(), eq(variables['VSCODE_ARCH'], 'x64'))

  - script: |
      set -e
      node build/azure-pipelines/mixin
    displayName: Mix in quality

  - script: |
      set -e
      VSCODE_MIXIN_PASSWORD="$(github-distro-mixin-password)" \
        yarn gulp vscode-linux-$(VSCODE_ARCH)-min-ci
    displayName: Build

  - script: |
      set -e
      VSCODE_MIXIN_PASSWORD="$(github-distro-mixin-password)" \
        yarn gulp vscode-reh-linux-$(VSCODE_ARCH)-min-ci
      VSCODE_MIXIN_PASSWORD="$(github-distro-mixin-password)" \
        yarn gulp vscode-reh-web-linux-$(VSCODE_ARCH)-min-ci
    displayName: Build Server
<<<<<<< HEAD
=======

  - script: |
      set -e
      yarn npm-run-all -lp "electron $(VSCODE_ARCH)" "playwright-install"
    displayName: Download Electron and Playwright
    condition: and(succeeded(), eq(variables['VSCODE_ARCH'], 'x64'), eq(variables['VSCODE_STEP_ON_IT'], 'false'))
>>>>>>> be2d9834

  - script: |
      set -e
      DISPLAY=:10 ./scripts/test.sh --build --tfs "Unit Tests"
    displayName: Run unit tests (Electron)
    condition: and(succeeded(), eq(variables['VSCODE_ARCH'], 'x64'), eq(variables['VSCODE_STEP_ON_IT'], 'false'))

  - script: |
      set -e
      DISPLAY=:10 yarn test-browser --build --browser chromium --tfs "Browser Unit Tests"
    displayName: Run unit tests (Browser)
    condition: and(succeeded(), eq(variables['VSCODE_ARCH'], 'x64'), eq(variables['VSCODE_STEP_ON_IT'], 'false'))

  - script: |
      # Figure out the full absolute path of the product we just built
      # including the remote server and configure the integration tests
      # to run with these builds instead of running out of sources.
      set -e
      APP_ROOT=$(agent.builddirectory)/VSCode-linux-$(VSCODE_ARCH)
      APP_NAME=$(node -p "require(\"$APP_ROOT/resources/app/product.json\").applicationName")
      INTEGRATION_TEST_APP_NAME="$APP_NAME" \
      INTEGRATION_TEST_ELECTRON_PATH="$APP_ROOT/$APP_NAME" \
      VSCODE_REMOTE_SERVER_PATH="$(agent.builddirectory)/vscode-reh-linux-$(VSCODE_ARCH)" \
      DISPLAY=:10 ./scripts/test-integration.sh --build --tfs "Integration Tests"
    displayName: Run integration tests (Electron)
    condition: and(succeeded(), eq(variables['VSCODE_ARCH'], 'x64'), eq(variables['VSCODE_STEP_ON_IT'], 'false'))

  - script: |
      set -e
      VSCODE_REMOTE_SERVER_PATH="$(agent.builddirectory)/vscode-reh-web-linux-$(VSCODE_ARCH)" \
      DISPLAY=:10 ./resources/server/test/test-web-integration.sh --browser chromium
    displayName: Run integration tests (Browser)
    condition: and(succeeded(), eq(variables['VSCODE_ARCH'], 'x64'), eq(variables['VSCODE_STEP_ON_IT'], 'false'))

  - script: |
      set -e
      APP_ROOT=$(agent.builddirectory)/VSCode-linux-$(VSCODE_ARCH)
      APP_NAME=$(node -p "require(\"$APP_ROOT/resources/app/product.json\").applicationName")
      INTEGRATION_TEST_APP_NAME="$APP_NAME" \
      INTEGRATION_TEST_ELECTRON_PATH="$APP_ROOT/$APP_NAME" \
      VSCODE_REMOTE_SERVER_PATH="$(agent.builddirectory)/vscode-reh-linux-$(VSCODE_ARCH)" \
      DISPLAY=:10 ./resources/server/test/test-remote-integration.sh
    displayName: Run remote integration tests (Electron)
    condition: and(succeeded(), eq(variables['VSCODE_ARCH'], 'x64'), eq(variables['VSCODE_STEP_ON_IT'], 'false'))

  - task: PublishPipelineArtifact@0
    inputs:
      artifactName: "crash-dump-linux-$(VSCODE_ARCH)"
      targetPath: .build/crashes
    displayName: "Publish Crash Reports"
    continueOnError: true
    condition: failed()

  - task: PublishTestResults@2
    displayName: Publish Tests Results
    inputs:
      testResultsFiles: "*-results.xml"
      searchFolder: "$(Build.ArtifactStagingDirectory)/test-results"
    condition: and(succeededOrFailed(), eq(variables['VSCODE_ARCH'], 'x64'), eq(variables['VSCODE_STEP_ON_IT'], 'false'))

  - script: |
      set -e
      yarn gulp "vscode-linux-$(VSCODE_ARCH)-build-deb"
      yarn gulp "vscode-linux-$(VSCODE_ARCH)-build-rpm"
    displayName: Build deb, rpm packages
    condition: and(succeeded(), ne(variables['VSCODE_PUBLISH'], 'false'))

  - script: |
      set -e
      yarn gulp "vscode-linux-$(VSCODE_ARCH)-prepare-snap"
    displayName: Prepare snap package
    condition: and(succeeded(), ne(variables['VSCODE_PUBLISH'], 'false'))

  # needed for code signing
  - task: UseDotNet@2
    displayName: "Install .NET Core SDK 2.x"
    inputs:
      version: 2.x
    condition: and(succeeded(), ne(variables['VSCODE_PUBLISH'], 'false'))

  - task: SFP.build-tasks.custom-build-task-1.EsrpCodeSigning@1
    inputs:
      ConnectedServiceName: "ESRP CodeSign"
      FolderPath: ".build/linux/rpm"
      Pattern: "*.rpm"
      signConfigType: inlineSignParams
      inlineOperation: |
        [
          {
            "keyCode": "CP-450779-Pgp",
            "operationSetCode": "LinuxSign",
            "parameters": [ ],
            "toolName": "sign",
            "toolVersion": "1.0"
          }
        ]
      SessionTimeout: 120
    displayName: Codesign rpm
    condition: and(succeeded(), ne(variables['VSCODE_PUBLISH'], 'false'))

  - script: |
      set -e
      AZURE_DOCUMENTDB_MASTERKEY="$(builds-docdb-key-readwrite)" \
      AZURE_STORAGE_ACCESS_KEY_2="$(vscode-storage-key)" \
      VSCODE_MIXIN_PASSWORD="$(github-distro-mixin-password)" \
      VSCODE_ARCH="$(VSCODE_ARCH)" \
      ./build/azure-pipelines/linux/publish.sh
    displayName: Publish
    condition: and(succeeded(), ne(variables['VSCODE_PUBLISH'], 'false'))

  - task: PublishPipelineArtifact@0
    displayName: "Publish Pipeline Artifact"
    inputs:
      artifactName: "snap-$(VSCODE_ARCH)"
      targetPath: .build/linux/snap-tarball
    condition: and(succeeded(), ne(variables['VSCODE_PUBLISH'], 'false'))

  - task: ms.vss-governance-buildtask.governance-build-task-component-detection.ComponentGovernanceComponentDetection@0
    displayName: "Component Detection"
    continueOnError: true<|MERGE_RESOLUTION|>--- conflicted
+++ resolved
@@ -140,15 +140,12 @@
       VSCODE_MIXIN_PASSWORD="$(github-distro-mixin-password)" \
         yarn gulp vscode-reh-web-linux-$(VSCODE_ARCH)-min-ci
     displayName: Build Server
-<<<<<<< HEAD
-=======
 
   - script: |
       set -e
       yarn npm-run-all -lp "electron $(VSCODE_ARCH)" "playwright-install"
     displayName: Download Electron and Playwright
     condition: and(succeeded(), eq(variables['VSCODE_ARCH'], 'x64'), eq(variables['VSCODE_STEP_ON_IT'], 'false'))
->>>>>>> be2d9834
 
   - script: |
       set -e
